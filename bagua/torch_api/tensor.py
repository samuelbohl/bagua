--- conflicted
+++ resolved
@@ -38,15 +38,6 @@
     """
 
     def _bagua_sanity_check(self):
-<<<<<<< HEAD
-        assert self._bagua_backend_tensor.data_ptr() == self.getter_closure().data_ptr()
-        assert (
-            self._bagua_backend_tensor.num_elements() == self.getter_closure().numel()
-        )
-        assert (
-            self._bagua_backend_tensor.num_elements_allocated()
-            == self.getter_closure().numel()
-=======
         assert (
             self._bagua_backend_tensor.data_ptr()
             == self.bagua_getter_closure().data_ptr()
@@ -58,7 +49,6 @@
         assert (
             self._bagua_backend_tensor.num_elements_allocated()
             == self.bagua_getter_closure().numel()
->>>>>>> 8160e784
         )
 
     def is_bagua_tensor(self) -> bool:
@@ -71,13 +61,8 @@
         self,
         name: Optional[str] = None,
         module_name: Optional[str] = None,
-<<<<<<< HEAD
-        getter_closure=None,
-        setter_closure=None,
-=======
         getter_closure: Optional[Callable[[torch.Tensor], torch.Tensor]] = None,
         setter_closure: Optional[Callable[[torch.Tensor, torch.Tensor], None]] = None,
->>>>>>> 8160e784
     ):
         """
         Convert a PyTorch tensor or parameter to Bagua tensor inplace and return it.
@@ -137,36 +122,19 @@
 
         # initialize backend tensor
         if setter_closure is not None:
-<<<<<<< HEAD
-            self.setter_closure = lambda t: setter_closure(self, t)
-            assert (
-                getter_closure is not None
-            ), "must provide `setter_closure` when `getter_closure` is not None"
-        else:
-            self.setter_closure = None
-
-        if getter_closure is not None:
-            self.getter_closure = lambda: getter_closure(self)
-        else:
-            self.getter_closure = lambda: self
-=======
             assert (
                 getter_closure is not None
             ), "must provide `getter_closure` when `setter_closure` is not None"
         self._bagua_getter_closure = getter_closure
         self._bagua_setter_closure = setter_closure
->>>>>>> 8160e784
 
         self._bagua_backend_tensor = B.BaguaTensorPy(
             name=self.bagua_tensor_name,
-            torch_tensor=self.getter_closure(),
-        )
-
-<<<<<<< HEAD
-=======
+            torch_tensor=self,
+        )
+
         self._bagua_sanity_check()
 
->>>>>>> 8160e784
         self._bagua_ready_event = torch.cuda.Event()
         self._bagua_bucket = None
         return self
@@ -175,13 +143,8 @@
         self,
         name: Optional[str] = None,
         module_name: Optional[str] = None,
-<<<<<<< HEAD
-        getter_closure=None,
-        setter_closure=None,
-=======
         getter_closure: Optional[Callable[[torch.Tensor], torch.Tensor]] = None,
         setter_closure: Optional[Callable[[torch.Tensor, torch.Tensor], None]] = None,
->>>>>>> 8160e784
     ):
         """
         Create a new Bagua tensor from a PyTorch tensor or parameter and return it.
@@ -204,12 +167,6 @@
         Returns:
             The new Bagua tensor sharing the same storage with the original tensor.
         """
-<<<<<<< HEAD
-        new_tensor = torch.Tensor(cdata=self._cdata)
-        return new_tensor.ensure_bagua_tensor(
-            name, module_name, getter_closure, setter_closure
-        )
-=======
         if LooseVersion(torch.__version__) >= LooseVersion("1.10"):
             new_tensor = self.view(self.dtype)
         else:
@@ -235,7 +192,6 @@
 
         assert self._bagua_setter_closure is not None
         self._bagua_setter_closure(self, tensor)
->>>>>>> 8160e784
 
     def bagua_backend_tensor(self) -> B.BaguaTensorPy:
         """
@@ -286,14 +242,6 @@
             0,
         )
 
-<<<<<<< HEAD
-    def bagua_reset_(self, tensor: torch.Tensor):
-        assert self.setter_closure is not None
-        self.setter_closure(tensor)
-        self._bagua_backend_tensor.reset(tensor)
-
-=======
->>>>>>> 8160e784
     def bagua_set_storage(
         self,
         storage: torch.Storage,
@@ -307,18 +255,6 @@
             storage: The storage to use.
             storage_offset: The offset in the storage.
         """
-<<<<<<< HEAD
-        if self.setter_closure is None:
-            # set directly
-            with torch.no_grad():
-                self.getter_closure().set_(storage, storage_offset, self.shape)
-            return
-
-        with torch.no_grad():
-            t = torch.zeros_like(self.getter_closure())
-            t.set_(storage, storage_offset, t.shape)
-            self.bagua_reset_(t)
-=======
         if self._bagua_setter_closure is None:
             # set directly
             with torch.no_grad():
@@ -331,7 +267,6 @@
             t = torch.zeros_like(self.bagua_getter_closure())
             t.set_(storage, storage_offset, t.shape)
             self.bagua_setter_closure(t)
->>>>>>> 8160e784
 
 
 _base = gorilla._get_base(BaguaTensor)
