#!/usr/bin/env python3
from bagua.torch_api.bucket import BaguaBucket
from bagua.torch_api.distributed import BaguaModule as InnerDistributedDataParallel
from bagua.torch_api.algorithms import Algorithm, AlgorithmImpl
from bagua.torch_api.communication import (
    new_group,
    broadcast,
    barrier,
    _pg_group_ranks,
    BaguaProcessGroup,
)
from typing import List
from bagua.torch_api.tensor import BaguaTensor
from bagua.torch_api.env import get_rank
from enum import IntEnum
import threading
import time
import torch
import logging
import concurrent


__all__ = ["AsyncModelAverageAlgorithm", "AsyncModelAverageAlgorithmImpl"]


class _AsyncInternalState(IntEnum):
    RESUME = 0
    ABORT = 1


class AsyncModelAverageAlgorithmImpl(AlgorithmImpl):
    def __init__(
        self,
        process_group: BaguaProcessGroup,
        peer_selection_mode: str = "all",
        sync_interval_ms: int = 500,
        warmup_steps: int = 0,
    ):
        """
        Implementation of the
        `AsyncModelAverage <https://tutorials.baguasys.com/algorithms/async-model-average.html>`_
        algorithm.

        The asynchronous implementation is experimental, and imposes some restrictions.
        With such asynchronous algorithm, the number of iterations on each worker are different. Therefore
        the current implementation assumes that the dataset is an endless stream, and all workers continuously
        synchronize between each other.

        Users should call :meth:`abort` to manually stop the algorithm's continuous synchronization process.
        For example, for a model wrapped with `.with_bagua(...)`, you can abort with `model.bagua_algorithm.abort(model)`,
        and resume with `model.bagua_algorithm.resume(model)`.

        Args:
            process_group (BaguaProcessGroup): The process group to work on.
            peer_selection_mode (str): The way how workers communicate with each other. Currently ``"all"`` is supported.
                ``"all"`` means all workers' weights are synchronized during each communication.
            sync_interval_ms (int): Number of milliseconds between model synchronizations.
            warmup_steps (int): Number of steps to warm up by doing gradient allreduce before doing asynchronous
                model averaging. Use 0 to disable.
        """

        super(AsyncModelAverageAlgorithmImpl, self).__init__(process_group)
        self.peer_selection_mode = peer_selection_mode
        self.sync_interval_ms = sync_interval_ms
        self.step_id = 0
        self.warmup_steps = warmup_steps

        self.cuda_event = torch.cuda.Event()

        self.abort_event = threading.Event()
        self.dummy_tensor = torch.Tensor([0]).byte().cuda()

        self.executor = concurrent.futures.ThreadPoolExecutor(max_workers=1)
        self.scheduled = False

        process_ranks = list(_pg_group_ranks[self.process_group])
        self.thread_group = new_group(
            process_ranks, stream=torch.cuda.Stream(priority=-1)
        )

    def tensors_to_buckets(self, tensors: List[List[BaguaTensor]]) -> List[BaguaBucket]:
        if self.step_id < self.warmup_steps:
            return super().tensors_to_buckets(tensors)

        all_tensors = []
        for idx, bucket in enumerate(tensors):
            all_tensors.extend(bucket)

        bagua_bucket = BaguaBucket(all_tensors, flatten=True, name=str(0))

        return [bagua_bucket]

    def init_tensors(self, inner_ddp: InnerDistributedDataParallel) -> List[BaguaTensor]:
        parameters = inner_ddp.bagua_build_params()
        tensors = []
        for name, param in parameters.__reversed__():
            if self.step_id < self.warmup_steps:
                print('name={}, step_id={}, warmup_steps={}'.format(
                    name, self.step_id, self.warmup_steps))
                grad = param.bagua_ensure_grad().ensure_bagua_tensor(
                    name, inner_ddp.bagua_module_name
                )
                param._bagua_grad = grad
                tensors.append(grad)
            else:
                p = param.ensure_bagua_tensor(name, inner_ddp.bagua_module_name)
                tensors.append(p)

        return tensors

    def init_forward_pre_hook(self, inner_ddp: InnerDistributedDataParallel):
        def hook(input):
            if (
                self.step_id > self.warmup_steps
                and self.sync_interval_ms > 0  # noqa: W503
            ):
                self._lock_model(inner_ddp)

                if not hasattr(self, "future"):
                    self.future = self.executor.submit(
                        self._run_async_loop, inner_ddp
                    )
                    self.scheduled = True
                    logging.debug(
                        "Process {} async communication started.".format(get_rank())
                    )

        return hook

    def init_backward_hook(self, inner_ddp: InnerDistributedDataParallel):
        def hook(parameter_name, parameter):
            if self.step_id <= self.warmup_steps:
                parameter._bagua_grad.bagua_mark_communication_ready()

        return hook

    def init_post_backward_hook(self, inner_ddp: InnerDistributedDataParallel):
        def hook():
            if self.step_id <= self.warmup_steps:
                inner_ddp._bagua_backend.wait_pending_comm_ops()
            else:
                self._unlock_model(inner_ddp)

        return hook

    def need_reset(self):
        self.step_id += 1

        if self.warmup_steps > 0 and self.step_id == self.warmup_steps + 1:
            logging.info(f"Async model average starts from step {self.step_id}")
            return True
        else:
            return False

    def init_operations(
        self,
        inner_ddp: InnerDistributedDataParallel,
        bucket: BaguaBucket,
    ):
        inner_ddp._bagua_backend.wait_pending_comm_ops()
        bucket.clear_ops()

        if self.step_id < self.warmup_steps:
            bucket.append_centralized_synchronous_op(
                hierarchical=False,
                average=True,
<<<<<<< HEAD
                group=inner_ddp._bagua_process_group,
            )
        else:
            if not hasattr(self, "thread_group"):
                process_ranks = list(_pg_group_ranks[inner_ddp._bagua_process_group])
                self.thread_group = new_group(
                    process_ranks, stream=torch.cuda.Stream(priority=-1)
                )

=======
                group=self.process_group,
            )
        else:
>>>>>>> 18dc16e1
            async_op = bucket.append_asynchronous_model_average_op(
                peer_selection_mode=self.peer_selection_mode, group=self.thread_group
            )
            bucket._async_op = async_op

    def _lock_model(self, inner_ddp: InnerDistributedDataParallel):
        torch.cuda.current_stream().record_event(self.cuda_event)
        self.cuda_event.synchronize()

        for bucket in inner_ddp.bagua_buckets:
            bucket._async_op.lock_weight()

    def _unlock_model(self, inner_ddp: InnerDistributedDataParallel):
        torch.cuda.current_stream().record_event(self.cuda_event)
        self.cuda_event.synchronize()

        for bucket in inner_ddp.bagua_buckets:
            bucket._async_op.unlock_weight()

    def _negotiate(self):
        if self.abort_event.is_set():
            self.dummy_tensor[0] = _AsyncInternalState.ABORT
        else:
            self.dummy_tensor[0] = _AsyncInternalState.RESUME

        broadcast(
            self.dummy_tensor,
            src=0,
            comm=self.thread_group.get_global_communicator(),
        )

        return self.dummy_tensor.item()

    def _run_async_loop(self, inner_ddp: InnerDistributedDataParallel):
        comm_step = 0
        while True:
            state = self._negotiate()
            if state == _AsyncInternalState.ABORT:
                break

            start_time = time.time()
            for bucket in inner_ddp.bagua_buckets:
                for tensor in bucket.tensors:
                    tensor.bagua_mark_communication_ready_without_synchronization()

            inner_ddp._bagua_backend.wait_pending_comm_ops()
            duration = (time.time() - start_time) * 1000

            logging.debug(
                "Process {} async communication cost {}ms, comm_step={}".format(
                    get_rank(), duration, comm_step
                )
            )
            comm_step += 1
            time.sleep(self.sync_interval_ms / 1000)

    def abort(self, inner_ddp: InnerDistributedDataParallel):
        """
        Stop background asynchronous communications. Should be called after training.

        Args:
            inner_ddp: A PyTorch module initialized by
                :meth:`~bagua.torch_api.distributed.InnerDistributedDataParallel.with_bagua` method.
        """

        if self.scheduled:
<<<<<<< HEAD
            barrier(comm=inner_ddp._bagua_process_group.get_global_communicator())
=======
            barrier(comm=self.process_group.get_global_communicator())
>>>>>>> 18dc16e1
            self.abort_event.set()
            self.future.result()  # pytype: disable=attribute-error
            self.scheduled = False
            logging.debug("Process {} async communication aborted.".format(get_rank()))

    def resume(self, inner_ddp: InnerDistributedDataParallel):
        """
        Resume aborted background asynchronous communications (see :meth:`abort`). Should be called before training.

        Args:
            inner_ddp: A PyTorch module initialized by
                :meth:`~bagua.torch_api.distributed.InnerDistributedDataParallel.with_bagua` method.
        """

        if not self.scheduled and hasattr(self, "future"):
<<<<<<< HEAD
            barrier(comm=inner_ddp._bagua_process_group.get_global_communicator())
=======
            barrier(comm=self.process_group.get_global_communicator())
>>>>>>> 18dc16e1
            self.abort_event.clear()
            self.future = self.executor.submit(self._run_async_loop, inner_ddp)
            self.scheduled = True
            logging.debug("Process {} async communication resumed.".format(get_rank()))


class AsyncModelAverageAlgorithm(Algorithm):
    def __init__(
        self,
        peer_selection_mode: str = "all",
        sync_interval_ms: int = 500,
        warmup_steps: int = 0,
    ):
        """
        Create an instance of the
        `AsyncModelAverage <https://tutorials.baguasys.com/algorithms/async-model-average.html>`_
        algorithm.

        The asynchronous implementation is experimental, and imposes some restrictions.
        With such asynchronous algorithm, the number of iterations on each worker are different. Therefore
        the current implementation assumes that the dataset is an endless stream, and all workers continuously
        synchronize between each other.

        Users should call :meth:`abort` to manually stop the algorithm's continuous synchronization process.
        For example, for a model wrapped with `.with_bagua(...)`, you can abort with `model.bagua_algorithm.abort(model)`,
        and resume with `model.bagua_algorithm.resume(model)`.

        Args:
            peer_selection_mode (str): The way how workers communicate with each other. Currently ``"all"`` is supported.
                ``"all"`` means all workers' weights are synchronized during each communication.
            sync_interval_ms (int): Number of milliseconds between model synchronizations.
            warmup_steps (int): Number of steps to warm up by doing gradient allreduce before doing asynchronous
                model averaging. Use 0 to disable.
        """

        self.peer_selection_mode = peer_selection_mode
        self.sync_interval_ms = sync_interval_ms
        self.warmup_steps = warmup_steps

    def reify(self, process_group: BaguaProcessGroup) -> AsyncModelAverageAlgorithmImpl:
        return AsyncModelAverageAlgorithmImpl(
            process_group,
            peer_selection_mode=self.peer_selection_mode,
            sync_interval_ms=self.sync_interval_ms,
            warmup_steps=self.warmup_steps,
        )<|MERGE_RESOLUTION|>--- conflicted
+++ resolved
@@ -164,21 +164,9 @@
             bucket.append_centralized_synchronous_op(
                 hierarchical=False,
                 average=True,
-<<<<<<< HEAD
-                group=inner_ddp._bagua_process_group,
+                group=inner_ddp.process_group,
             )
         else:
-            if not hasattr(self, "thread_group"):
-                process_ranks = list(_pg_group_ranks[inner_ddp._bagua_process_group])
-                self.thread_group = new_group(
-                    process_ranks, stream=torch.cuda.Stream(priority=-1)
-                )
-
-=======
-                group=self.process_group,
-            )
-        else:
->>>>>>> 18dc16e1
             async_op = bucket.append_asynchronous_model_average_op(
                 peer_selection_mode=self.peer_selection_mode, group=self.thread_group
             )
@@ -245,11 +233,7 @@
         """
 
         if self.scheduled:
-<<<<<<< HEAD
-            barrier(comm=inner_ddp._bagua_process_group.get_global_communicator())
-=======
-            barrier(comm=self.process_group.get_global_communicator())
->>>>>>> 18dc16e1
+            barrier(comm=inner_ddp.process_group.get_global_communicator())
             self.abort_event.set()
             self.future.result()  # pytype: disable=attribute-error
             self.scheduled = False
@@ -265,11 +249,7 @@
         """
 
         if not self.scheduled and hasattr(self, "future"):
-<<<<<<< HEAD
-            barrier(comm=inner_ddp._bagua_process_group.get_global_communicator())
-=======
-            barrier(comm=self.process_group.get_global_communicator())
->>>>>>> 18dc16e1
+            barrier(comm=inner_ddp.process_group.get_global_communicator())
             self.abort_event.clear()
             self.future = self.executor.submit(self._run_async_loop, inner_ddp)
             self.scheduled = True
