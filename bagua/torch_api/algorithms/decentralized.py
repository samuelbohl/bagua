#!/usr/bin/env python3
from bagua.torch_api.bucket import BaguaBucket
from bagua.torch_api.tensor import BaguaTensor
from bagua.torch_api.data_parallel.inner_distributed import InnerDistributedDataParallel
from bagua.torch_api.algorithms import Algorithm, AlgorithmImpl
from bagua.torch_api.communication import BaguaProcessGroup
from bagua.torch_api.contrib.fuse.optimizer import is_fused_optimizer
from typing import List
import torch


class DecentralizedAlgorithmImpl(AlgorithmImpl):
    def __init__(
        self,
        process_group: BaguaProcessGroup,
        hierarchical: bool = True,
        peer_selection_mode: str = "all",
        communication_interval: int = 1,
    ):
        """
        Implementation of the
        `Decentralized SGD <https://tutorials.baguasys.com/algorithms/decentralized>`_
        algorithm.

        Args:
            process_group (BaguaProcessGroup): The process group to work on.
            hierarchical (bool): Enable hierarchical communication.
            peer_selection_mode (str): Can be ``"all"`` or ``"shift_one"``. ``"all"`` means all workers'
                weights are averaged in each communication step. ``"shift_one"`` means each worker
                selects a different peer to do weights average in each communication step.
            communication_interval (int): Number of iterations between two communication steps.

        """
        super(DecentralizedAlgorithmImpl, self).__init__(process_group)
        self.hierarchical = hierarchical
        self.peer_selection_mode = peer_selection_mode
        self.communication_interval = communication_interval
        self.cuda_event = torch.cuda.Event()

    def _should_communicate(self, inner_ddp: InnerDistributedDataParallel) -> bool:
        cur_step = inner_ddp.bagua_train_step_counter - 1
        return cur_step % self.communication_interval == 0

    def init_tensors(self, inner_ddp: InnerDistributedDataParallel) -> List[BaguaTensor]:
        parameters = inner_ddp.bagua_build_params()
        self.tensors = [
            param.ensure_bagua_tensor(name, inner_ddp.bagua_module_name)
            for name, param in parameters.__reversed__()
        ]
        return self.tensors

    def tensors_to_buckets(
        self, tensors: List[List[BaguaTensor]], do_flatten: bool
    ) -> List[BaguaBucket]:
        all_tensors = []
        for idx, bucket in enumerate(tensors):
            all_tensors.extend(bucket)

        bagua_bucket = BaguaBucket(all_tensors, flatten=do_flatten, name=str(0))

        return [bagua_bucket]

    def init_forward_pre_hook(self, inner_ddp: InnerDistributedDataParallel):
        def hook(input):
            if self._should_communicate(inner_ddp):
                for tensor in self.tensors:
                    tensor.bagua_mark_communication_ready()

        return hook

    def init_backward_hook(self, inner_ddp: InnerDistributedDataParallel):
        def hook(parameter_name, parameter):
            return

        return hook

    def init_post_backward_hook(self, inner_ddp: InnerDistributedDataParallel):
        def hook():
            if self._should_communicate(inner_ddp):
                inner_ddp._bagua_backend.wait_pending_comm_ops()

                torch.cuda.current_stream().record_event(self.cuda_event)
                self.cuda_event.synchronize()
                for bucket in inner_ddp.bagua_buckets:
                    bucket._decentralized_op.copy_back_peer_weight(
                        bucket.backend_bucket
                    )

        return hook

    def _init_states(self, bucket: BaguaBucket):
        weight_tensor = bucket.flattened_tensor()
        bucket._peer_weight = weight_tensor.ensure_bagua_tensor("peer_weight")

    def init_operations(
        self,
        inner_ddp: InnerDistributedDataParallel,
        bucket: BaguaBucket,
    ):
        self._init_states(bucket)
        torch.cuda.synchronize()
        bucket.clear_ops()
        decentralized_op = bucket.append_decentralized_synchronous_op(
            peer_weight=bucket._peer_weight,
            hierarchical=self.hierarchical,
            peer_selection_mode=self.peer_selection_mode,
            group=self.process_group,
        )
        bucket._decentralized_op = decentralized_op


class LowPrecisionDecentralizedAlgorithmImpl(AlgorithmImpl):
    def __init__(
        self,
        process_group: BaguaProcessGroup,
        hierarchical: bool = True,
        communication_interval: int = 1,
    ):
        """
        Implementation of the
        `Low Precision Decentralized SGD <https://tutorials.baguasys.com/algorithms/low-precision-decentralized>`_
        algorithm.

        Args:
            process_group (BaguaProcessGroup): The process group to work on.
            hierarchical (bool): Enable hierarchical communication.
            communication_interval (int): Number of iterations between two communication steps.
        """
        super(LowPrecisionDecentralizedAlgorithmImpl, self).__init__(process_group)
        self.hierarchical = hierarchical
        self.communication_interval = communication_interval

    def _should_communicate(self, inner_ddp: InnerDistributedDataParallel) -> bool:
        cur_step = inner_ddp.bagua_train_step_counter - 1
        return cur_step % self.communication_interval == 0

    def init_tensors(self, inner_ddp: InnerDistributedDataParallel) -> List[BaguaTensor]:
        parameters = inner_ddp.bagua_build_params()
        self.tensors = [
            param.ensure_bagua_tensor(name, inner_ddp.bagua_module_name)
            for name, param in parameters.__reversed__()
        ]
        optimizer_param_ids = [
            id(param)
            for optimizer in inner_ddp.bagua_optimizers
            for group in optimizer.param_groups
            for param in group["params"]
        ]

        for name, param in parameters:
            if id(param) not in optimizer_param_ids:
                raise RuntimeError(
                    f"Module parameter {name} is not used by your optimizer(s), need to exclude it "
                    "by adding the parameter name to the `List` attribute `_bagua_params_and_buffers_to_ignore` "
                    "of your module."
                )
        return self.tensors

    def init_backward_hook(self, inner_ddp: InnerDistributedDataParallel):
        def hook(parameter_name, parameter):
            pass

        return hook

    def init_post_backward_hook(self, inner_ddp: InnerDistributedDataParallel):
        def hook():
            pass

        return hook

    def init_post_optimizer_step_hook(self, inner_ddp: InnerDistributedDataParallel):
        def hook(optimizer: torch.optim.Optimizer):
<<<<<<< HEAD
            if self._should_communicate(inner_ddp):
=======
            assert not is_fused_optimizer(
                optimizer
            ), "Low decentralized algorithm can not work with fused optimizer at present."
            if self._should_communicate(bagua_module):
>>>>>>> e5499cba
                for group in optimizer.param_groups:
                    for param in group["params"]:
                        if param.is_bagua_tensor():
                            param.bagua_mark_communication_ready()

                inner_ddp._bagua_backend.wait_pending_comm_ops()

        return hook

    def _init_states(self, bucket: BaguaBucket):
        weight_tensor = bucket.flattened_tensor()
        left_peer_weight_tensor = bucket.flattened_tensor()
        right_peer_weight_tensor = bucket.flattened_tensor()

        bucket._weight = weight_tensor.ensure_bagua_tensor("weight")
        bucket._left_peer_weight = left_peer_weight_tensor.ensure_bagua_tensor(
            "left_peer_weight"
        )
        bucket._right_peer_weight = right_peer_weight_tensor.ensure_bagua_tensor(
            "right_peer_weight"
        )

    def init_operations(
        self,
        inner_ddp: InnerDistributedDataParallel,
        bucket: BaguaBucket,
    ):
        self._init_states(bucket)
        torch.cuda.synchronize()
        bucket.clear_ops()
        bucket.append_low_precision_decentralized_synchronous_op(
            weight=bucket._weight,
            left_peer_weight=bucket._left_peer_weight,
            right_peer_weight=bucket._right_peer_weight,
            hierarchical=self.hierarchical,
            compression="MinMaxUInt8",
            group=self.process_group,
        )


class DecentralizedAlgorithm(Algorithm):
    def __init__(
        self,
        hierarchical: bool = True,
        peer_selection_mode: str = "all",
        communication_interval: int = 1,
    ):
        """
        Create an instance of the
        `Decentralized SGD <https://tutorials.baguasys.com/algorithms/decentralized>`_
        algorithm.

        Args:
            hierarchical (bool): Enable hierarchical communication.
            peer_selection_mode (str): Can be ``"all"`` or ``"shift_one"``. ``"all"`` means all workers'
                weights are averaged in each communication step. ``"shift_one"`` means each worker
                selects a different peer to do weights average in each communication step.
            communication_interval (int): Number of iterations between two communication steps.

        """
        self.hierarchical = hierarchical
        self.peer_selection_mode = peer_selection_mode
        self.communication_interval = communication_interval

    def reify(self, process_group: BaguaProcessGroup) -> DecentralizedAlgorithmImpl:
        return DecentralizedAlgorithmImpl(
            process_group,
            hierarchical=self.hierarchical,
            peer_selection_mode=self.peer_selection_mode,
            communication_interval=self.communication_interval,
        )


class LowPrecisionDecentralizedAlgorithm(Algorithm):
    def __init__(self, hierarchical: bool = True, communication_interval: int = 1):
        """
        Create an instance of the
        `Low Precision Decentralized SGD <https://tutorials.baguasys.com/algorithms/low-precision-decentralized>`_
        algorithm.

        Args:
            hierarchical (bool): Enable hierarchical communication.
            communication_interval (int): Number of iterations between two communication steps.
        """
        self.hierarchical = hierarchical
        self.communication_interval = communication_interval

    def reify(
        self, process_group: BaguaProcessGroup
    ) -> LowPrecisionDecentralizedAlgorithmImpl:
        return LowPrecisionDecentralizedAlgorithmImpl(
            process_group,
            hierarchical=self.hierarchical,
            communication_interval=self.communication_interval,
        )<|MERGE_RESOLUTION|>--- conflicted
+++ resolved
@@ -170,14 +170,10 @@
 
     def init_post_optimizer_step_hook(self, inner_ddp: InnerDistributedDataParallel):
         def hook(optimizer: torch.optim.Optimizer):
-<<<<<<< HEAD
-            if self._should_communicate(inner_ddp):
-=======
             assert not is_fused_optimizer(
                 optimizer
             ), "Low decentralized algorithm can not work with fused optimizer at present."
-            if self._should_communicate(bagua_module):
->>>>>>> e5499cba
+            if self._should_communicate(inner_ddp):
                 for group in optimizer.param_groups:
                     for param in group["params"]:
                         if param.is_bagua_tensor():
