--- conflicted
+++ resolved
@@ -38,8 +38,6 @@
     # init bagua distributed process group
     torch.cuda.set_device(rank)
     bagua.init_process_group()
-    partial_ranks = [i for i in range(bagua.get_world_size() - 1)]
-    partial_group = bagua.communication.new_group(ranks=partial_ranks)
 
     # construct model and optimizer, etc.
     model = Net().cuda()
@@ -51,7 +49,7 @@
         sync_interval_ms=20,
         warmup_steps=warmup_steps,
     )
-    model = model.with_bagua([optimizer], algorithm, process_group=partial_group)
+    model = model.with_bagua([optimizer], algorithm)
 
     fn(model, optimizer, loss_fn)
 
@@ -73,23 +71,22 @@
 def run_epochs(model, optimizer, loss_fn):
     for epoch in range(5):
         train_epoch(epoch, model, optimizer, loss_fn)
-    model.bagua_algorithm.abort(model.bagua_ddp)
+    model.bagua_algorithm.abort(model)
 
 
 def run_multiple_aborts(model, optimizer, loss_fn):
     for epoch in range(10):
-        model.bagua_algorithm.resume(model.bagua_ddp)
-        model.bagua_algorithm.resume(model.bagua_ddp)
+        model.bagua_algorithm.resume(model)
+        model.bagua_algorithm.resume(model)
         train_epoch(epoch, model, optimizer, loss_fn)
-        model.bagua_algorithm.abort(model.bagua_ddp)
-        model.bagua_algorithm.abort(model.bagua_ddp)
+        model.bagua_algorithm.abort(model)
+        model.bagua_algorithm.abort(model)
 
 
-<<<<<<< HEAD
 def run_switch_to(model, optimizer, loss_fn):
     for epoch in range(5):
         train_epoch(epoch, model, optimizer, loss_fn)
-    model.bagua_algorithm.abort(model.bagua_ddp)
+    model.bagua_algorithm.abort(model)
 
     model = model.with_bagua(
         model.bagua_optimizers,
@@ -124,8 +121,6 @@
     train_epoch(2, model, optimizer, loss_fn)
 
 
-=======
->>>>>>> 18dc16e1
 class TestAsyncModelAverage(unittest.TestCase):
     @skip_if_cuda_not_available()
     def test_algorithm(self):
@@ -173,6 +168,28 @@
             p.join(timeout=60)
             self.assertTrue(p.exitcode == 0)
 
+    @skip_if_cuda_not_available()
+    def test_switch_to(self):
+        nprocs = torch.cuda.device_count()
+        env = {
+            "WORLD_SIZE": str(nprocs),
+            "LOCAL_WORLD_SIZE": str(nprocs),
+            "MASTER_ADDR": "127.0.0.1",
+            "MASTER_PORT": str(find_free_port(8000, 8100)),
+            "BAGUA_SERVICE_PORT": str(find_free_port(9000, 9100)),
+        }
+
+        mp = multiprocessing.get_context("spawn")
+        processes = []
+        for i in range(nprocs):
+            p = mp.Process(target=run_model_wrapper, args=(i, env, run_switch_to, 0))
+            p.start()
+            processes.append(p)
+
+        for p in processes:
+            p.join(timeout=60)
+            self.assertTrue(p.exitcode == 0)
+
 
 if __name__ == "__main__":
     unittest.main()